--- conflicted
+++ resolved
@@ -1,10 +1,7 @@
-<<<<<<< HEAD
-// Copyright (c) 2021-2023 Nordix Foundation.
-=======
+
 // Copyright (c) 2023 Cisco and/or its affiliates.
 //
 // Copyright (c) 2021-2024 Nordix Foundation.
->>>>>>> fb1687a3
 //
 // SPDX-License-Identifier: Apache-2.0
 //
@@ -53,11 +50,7 @@
 	ConnectTo              url.URL         `default:"nsm-registry-svc:5002" desc:"url of registry service to connect to" split_words:"true"`
 	MaxTokenLifetime       time.Duration   `default:"24h" desc:"maximum lifetime of tokens" split_words:"true"`
 	RegistryClientPolicies []string        `default:"etc/nsm/opa/common/.*.rego,etc/nsm/opa/registry/.*.rego,etc/nsm/opa/client/.*.rego" desc:"paths to files and directories that contain registry client policies" split_words:"true"`
-<<<<<<< HEAD
 	CidrPrefix             []string        `default:"169.254.0.0/16" desc:"CIDR Prefix or IP range to assign IPs (IPv4 and/or IPv6) from" split_words:"true"`
-=======
-	CidrPrefix             cidr.Groups     `default:"169.254.0.0/16" desc:"CIDR Prefix to assign IPs (IPv4 and/or IPv6) from" split_words:"true"`
->>>>>>> fb1687a3
 	RegisterService        bool            `default:"true" desc:"if true then registers network service on startup" split_words:"true"`
 	ListenOn               url.URL         `default:"tcp://:5003" desc:"tcp:// url to be listen on. It will be used as public to register NSM" split_words:"true"`
 	OpenTelemetryEndpoint  string          `default:"otel-collector.observability.svc.cluster.local:4317" desc:"OpenTelemetry Collector Endpoint" split_words:"true"`
